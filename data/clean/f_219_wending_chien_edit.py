--- conflicted
+++ resolved
@@ -59,13 +59,10 @@
 
 import pandas as pd
 import unittest
-<<<<<<< HEAD
 import matplotlib
 
 matplotlib.use('Agg')
-=======
-import pandas as pd
->>>>>>> 6065a0de
+
 
 def run_tests():
     """
