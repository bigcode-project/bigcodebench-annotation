--- conflicted
+++ resolved
@@ -281,11 +281,8 @@
 
 def check_test_wo_doc(data):
     "Check if the problem is related to file system, network requests and database"
-<<<<<<< HEAD
+    
     if any([lib in data["libs"] for lib in ["shutil", "requests", "django", "sqlite3", "datetime", "flask", "turtle"]]):
-=======
-    if any([lib in data["libs"] for lib in ["shutil", "requests", "django", "sqlite3", "datetime", "smtplib"]]):
->>>>>>> edf97417
         return True
     elif any([kw in data["prompt"] for kw in ["url"]]):
         return True
