--- conflicted
+++ resolved
@@ -1,33 +1,10 @@
-<<<<<<< HEAD
 # NAMES=(chien jenny wenhao niklas hanhu ratna simon ming)
 NAMES=(zhihan)
-# for name in "${NAMES[@]}"; do
-#     cp data/raw/*"$name"*py data/clean
-# done
 for i in {933..981}
 do
     if [ -e data/raw/f_"$i"_zhihan.py  ]
     then
         cp data/raw/f_"$i"_zhihan.py data/clean
-=======
-NAMES=(chien jenny wenhao niklas hanhu ratna simon xiaoheng zhihan ming)
-
-for name in "${NAMES[@]}"; do
-    if [[ "$name" == "zhihan" ]]; then
-        # Copy only files in the range 981-1031 for zhihan
-        for file in data/raw/*"$name"*py; do
-            # if f_ID where ID is between 981 and 1031
-            if [[ "$file" == *"f_"* ]]; then
-                id=$(echo "$file" | grep -oP '(?<=f_)\d+')
-                if [[ "$id" -ge 981 && "$id" -le 1031 ]]; then
-                    cp "$file" data/clean/
-                fi
-            fi
-        done
-    else
-        # Copy all files for other names
-        cp data/raw/*"$name"*py data/clean/
->>>>>>> c3b0fc9f
     fi
 done
 
