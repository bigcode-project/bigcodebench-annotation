<<<<<<< HEAD
NAMES=(simon)
=======
NAMES=(chien jenny wenhao niklas hanhu ratna ming)
>>>>>>> 0d684e58
for name in "${NAMES[@]}"; do
    cp data/raw/*"$name"*py data/clean
done
flake8 data/clean/*.py --select=E9,F63,F7,F82 --show-source --statistics
python script/parse.py

for name in "${NAMES[@]}"; do
    for file in data/processed/*"$name"*wo_doc.py; do

        if ! pytest "$file"; then
            echo "Pytest failed on $file, stopping..."
            exit 1
        fi
    done

    for file in data/processed/*"$name"*w_doc.py; do
        if ! pytest --doctest-modules "$file"; then
            echo "Pytest failed on $file, stopping..."
            exit 1
        fi
    done
done<|MERGE_RESOLUTION|>--- conflicted
+++ resolved
@@ -1,8 +1,4 @@
-<<<<<<< HEAD
-NAMES=(simon)
-=======
-NAMES=(chien jenny wenhao niklas hanhu ratna ming)
->>>>>>> 0d684e58
+NAMES=(chien jenny wenhao niklas hanhu ratna ming simon)
 for name in "${NAMES[@]}"; do
     cp data/raw/*"$name"*py data/clean
 done
