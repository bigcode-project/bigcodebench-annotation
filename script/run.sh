--- conflicted
+++ resolved
@@ -1,8 +1,4 @@
-<<<<<<< HEAD
-NAMES=(simon)
-=======
-NAMES=(chien jenny wenhao niklas hanhu ratna)
->>>>>>> 4e3c896f
+NAMES=(chien jenny wenhao niklas hanhu ratna simon)
 for name in "${NAMES[@]}"; do
     cp data/raw/*"$name"*py data/clean
 done
