--- conflicted
+++ resolved
@@ -1,11 +1,5 @@
-<<<<<<< HEAD
 NAMES=(xiaoheng)
 # NAMES=(ming)
-=======
-NAMES=(
-    zhihan
-)
->>>>>>> a0761440
 for name in "${NAMES[@]}"; do
     cp data/raw/*"$name"*refined*py data/clean
 done
@@ -32,7 +26,4 @@
             exit 1
         fi
     done
-done
-
-# Print the total count of successful pytest executions
-echo "Total successful pytest executions: $count"+done