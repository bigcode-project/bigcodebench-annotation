#!/bin/bash
<<<<<<< HEAD
cp data/raw/hanhu_data/*.py data/clean
python script/parse.py
for file in data/processed/*hanhu*w_doc*; do
    echo "Running pytest on $file..."
    pytest --doctest-modules "$file"    
    if [ $? -ne 0 ]; then
        echo "Pytest failed on $file, stopping..."
        # exit 1
    fi
done

for file in data/processed/*hanhu*wo_doc*; do
    echo "Running pytest on $file..."
    pytest "$file"    
=======

NAME=$1
cp data/raw/*ratna*.py data/clean
python script/parse.py
for file in data/processed/*wo_doc.py; do
    pytest "$file"
>>>>>>> bdd412ab
    if [ $? -ne 0 ]; then
        echo "Pytest failed on $file, stopping..."
        exit 1
    fi
done

for file in data/processed/*w_doc.py; do
    pytest --doctest-modules "$file"
    if [ $? -ne 0 ]; then
        echo "Pytest failed on $file, stopping..."
        exit 1
    fi
done<|MERGE_RESOLUTION|>--- conflicted
+++ resolved
@@ -1,27 +1,9 @@
 #!/bin/bash
-<<<<<<< HEAD
-cp data/raw/hanhu_data/*.py data/clean
-python script/parse.py
-for file in data/processed/*hanhu*w_doc*; do
-    echo "Running pytest on $file..."
-    pytest --doctest-modules "$file"    
-    if [ $? -ne 0 ]; then
-        echo "Pytest failed on $file, stopping..."
-        # exit 1
-    fi
-done
-
-for file in data/processed/*hanhu*wo_doc*; do
-    echo "Running pytest on $file..."
-    pytest "$file"    
-=======
-
 NAME=$1
 cp data/raw/*ratna*.py data/clean
 python script/parse.py
 for file in data/processed/*wo_doc.py; do
     pytest "$file"
->>>>>>> bdd412ab
     if [ $? -ne 0 ]; then
         echo "Pytest failed on $file, stopping..."
         exit 1
