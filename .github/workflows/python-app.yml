# This workflow will install Python dependencies, run tests and lint with a single version of Python
# For more information see: https://docs.github.com/en/actions/automating-builds-and-tests/building-and-testing-python

name: Python application

on:
  push:
    branches: [ "main" ]
  pull_request:
    branches: [ "main" ]

permissions:
  contents: write

jobs:
  build:

    runs-on: ubuntu-latest

    steps:
    - uses: actions/checkout@v3
    - name: Set up Python 3.10
      uses: actions/setup-python@v3
      with:
        python-version: "3.10"
    - name: Install dependencies
      run: |
        python -m pip install --upgrade pip
        pip install flake8 pytest coverage
        if [ -f requirements.txt ]; then pip install -r requirements.txt; fi
        python -m nltk.downloader punkt stopwords
    - name: Lint with flake8
      run: |
        # stop the build if there are Python syntax errors or undefined names
        flake8 data/clean/*.py --count --select=E9,F63,F7,F82 --show-source --statistics
    - name: Test processed data with pytest
      run: |
        bash script/run.sh
        coverage report -m
<<<<<<< HEAD
        
=======
    # - name: Get coverage
    #   run: |
    #     coverage report -m
>>>>>>> fdde34d0
<|MERGE_RESOLUTION|>--- conflicted
+++ resolved
@@ -37,10 +37,6 @@
       run: |
         bash script/run.sh
         coverage report -m
-<<<<<<< HEAD
-        
-=======
     # - name: Get coverage
     #   run: |
-    #     coverage report -m
->>>>>>> fdde34d0
+    #     coverage report -m